#  f90wrap: F90 to Python interface generator with derived type support
#
#  Copyright James Kermode 2011-2018
#
#  This file is part of f90wrap
#  For the latest version see github.com/jameskermode/f90wrap
#
#  f90wrap is free software: you can redistribute it and/or modify
#  it under the terms of the GNU Lesser General Public License as published by
#  the Free Software Foundation, either version 3 of the License, or
#  (at your option) any later version.
#
#  f90wrap is distributed in the hope that it will be useful,
#  but WITHOUT ANY WARRANTY; without even the implied warranty of
#  MERCHANTABILITY or FITNESS FOR A PARTICULAR PURPOSE.  See the
#  GNU Lesser General Public License for more details.
#
#  You should have received a copy of the GNU Lesser General Public License
#  along with f90wrap. If not, see <http://www.gnu.org/licenses/>.
#
#  If you would like to license the source code under different terms,
#  please contact James Kermode, james.kermode@gmail.com

import os
import logging
import re
import numpy as np
from packaging import version

from f90wrap.transform import shorten_long_name, ArrayDimensionConverter
from f90wrap import fortran as ft
from f90wrap import codegen as cg

log = logging.getLogger(__name__)


def py_arg_value(arg):
    # made global from PythonWrapperGenerator.visit_Procedure so that other functions can use it
    if "optional" in arg.attributes or arg.value is None:
        return "=None"
    else:
        return ""


def normalise_class_name(name, name_map):
    return name_map.get(name.lower(), name.title())

class PythonWrapperGenerator(ft.FortranVisitor, cg.CodeGenerator):
    def __init__(
            self,
            prefix,
            mod_name,
            types,
            f90_mod_name=None,
            make_package=False,
            kind_map=None,
            init_file=None,
            py_mod_names=None,
            class_names=None,
            max_length=None,
            auto_raise=None,
            type_check=False,
            relative=False,
<<<<<<< HEAD
            return_decoded=False):
=======
            return_bool=False,
            ):
>>>>>>> 6e99a1ec
        if max_length is None:
            max_length = 80
        cg.CodeGenerator.__init__(
            self, indent=" " * 4, max_length=max_length, continuation="\\", comment="#"
        )
        ft.FortranVisitor.__init__(self)
        self.prefix = prefix
        self.py_mod_name = mod_name
        self.py_mod_names = py_mod_names
        self.class_names = class_names
        if f90_mod_name is None:
            f90_mod_name = "_" + mod_name
        self.f90_mod_name = f90_mod_name
        self.types = types
        self.imports = set()
        self.make_package = make_package
        if kind_map is None:
            kind_map = {}
        self.kind_map = kind_map
        self.init_file = init_file
        self.type_check = type_check
        self.relative = relative
<<<<<<< HEAD
        self.return_decoded = return_decoded
=======
        self.return_bool = return_bool
>>>>>>> 6e99a1ec
        try:
            self._err_num_var, self._err_msg_var = auto_raise.split(',')
        except ValueError:
            self._err_num_var, self._err_msg_var = None, None

        if version.parse(np.version.version) < version.parse("2.0"):
            self.numpy_complexwarning = "numpy.ComplexWarning"
        else:
            self.numpy_complexwarning = "numpy.exceptions.ComplexWarning"

    def write_imports(self, insert=0):
        default_imports = [
            (self.f90_mod_name, None),
            ("f90wrap.runtime", None),
            ("logging", None),
            ("numpy", None),
            ("warnings", None),
        ]
        if self.relative: default_imports[0] = ('..', self.f90_mod_name)
        imp_lines = ['from __future__ import print_function, absolute_import, division']
        for (mod, symbol) in default_imports + list(self.imports):
            if symbol is None:
                symbol_str = mod.partition('.')[2]
                if self.relative and mod.startswith(self.py_mod_name):
                    imp_lines.append("from . import %s" % (symbol_str))
                else:
                    imp_lines.append('import %s' % mod)
            else:
                submodule = mod.partition('.')[2]
                if isinstance(symbol, tuple):
                    symbol_str = ", ".join(symbol)
                else:
                    symbol_str = symbol

                if self.relative and mod.startswith(self.py_mod_name):
                    imp_lines.append("from .%s import %s" % (submodule, symbol_str))
                else:
                    imp_lines.append("from %s import %s" % (mod, symbol_str))


        imp_lines += ["\n"]
        self.imports = set()
        return self.writelines(imp_lines, insert=insert, level=0)

    def visit_Root(self, node):
        """
        Wrap subroutines and functions that are outside of any Fortran modules
        """
        if self.make_package:
            if not os.path.exists(self.py_mod_name):
                os.mkdir(self.py_mod_name)

        self.code = []
        self.py_mods = []
        self.current_module = None

        self.generic_visit(node)

        if self.make_package:
            for py_mod in self.py_mods:
                self.imports.add(
                    (
                        self.py_mod_name + "." + self.py_mod_names.get(py_mod, py_mod),
                        None,
                    )
                )
        self.write_imports(0)

        if self.make_package:
            py_wrapper_file = open(os.path.join(self.py_mod_name, "__init__.py"), "w")
        else:
            py_wrapper_file = open("%s.py" % self.py_mod_name, "w")
        py_wrapper_file.write(str(self))
        if self.init_file is not None:
            py_wrapper_file.write(open(self.init_file).read())
        py_wrapper_file.close()

    def visit_Module(self, node):
        log.info("PythonWrapperGenerator visiting module %s %s" % (node.name, type(node)))
        if node.is_external:
            log.info("PythonWrapperGenerator skip external module %s" % node.name)
            self.current_module = None
            return
        cls_name = normalise_class_name(node.name, self.class_names)
        node.array_initialisers = []
        node.dt_array_initialisers = []
        self.current_module = self.py_mod_names.get(node.name, node.name)

        if self.make_package:
            self.code = []
            self.write(self._format_doc_string(node))
        else:
            self.write("class %s(f90wrap.runtime.FortranModule):" % cls_name)
            self.indent()
            self.write(self._format_doc_string(node))

            if (
                len(node.elements) == 0
                and len(node.types) == 0
                and len(node.procedures) == 0
            ):
                self.write("pass")

        index = len(self.code)  # save position to insert import lines

        self.generic_visit(node)

        properties = []  # Collect list of properties for a __repr__()
        for el in node.elements:
            dims = list(filter(lambda x: x.startswith("dimension"), el.attributes))
            if len(dims) == 0:  # proper scalar type (normal or derived)
                if el.type.startswith(("type", "class")):
                    self.write_dt_wrappers(node, el, properties)
                else:
                    self.write_scalar_wrappers(node, el, properties)
            elif el.type.startswith(("type", "class")):  # array of derived types
                self.write_dt_array_wrapper(node, el, dims[0])
            else:
                self.write_sc_array_wrapper(node, el, dims[0], properties)
        self.write_repr(node, properties)

        # insert import statements at the beginning of module
        if self.make_package:
            index = self.write_imports(index)
            index = self.writelines(['logger = logging.getLogger(__name__)'], insert=index)
            index = self.writelines(
                [f'warnings.filterwarnings("error", category={self.numpy_complexwarning})'],
                insert=index
            )
            self.writelines(["_arrays = {}", "_objs = {}", "\n"], insert=index)
            self.write()

        if self.make_package:
            self.write(
                "_array_initialisers = [%s]" % (", ".join(node.array_initialisers))
            )
        self.write(
            "_dt_array_initialisers = [%s]" % (", ".join(node.dt_array_initialisers))
        )
        self.write()

        # FIXME - make this less ugly, e.g. by generating code for each array
        if self.make_package:
            self.write(
                """try:
    for func in _array_initialisers:
        func()
except ValueError:
    logger.debug('unallocated array(s) detected on import of module "%s".')
"""
                % node.name
            )
            self.write()
            self.write(
                """for func in _dt_array_initialisers:
    func()
            """
            )
            if len(self.code) > 0:
                py_mod_name = self.py_mod_names.get(node.name, node.name)
                py_wrapper_file = open(
                    os.path.join(self.py_mod_name, py_mod_name + ".py"), "w"
                )
                py_wrapper_file.write(str(self))
                py_wrapper_file.close()
                self.py_mods.append(node.name)
            self.code = []
        else:
            self.dedent()  # finish the FortranModule class
            self.write()
            # instantise the module class
            self.write("%s = %s()" % (node.name, cls_name))
            self.write()

        self.current_module = None

    def write_constructor(self, node):
        if "abstract" in node.attributes:
            self.write("def __init__(self):")
            self.indent()
            self.write('raise(NotImplementedError("This is an abstract class"))')
            self.dedent()
            self.write()
            return

        handle_arg = ft.Argument(
            name="handle",
            filename=node.filename,
            doc=["Opaque reference to existing derived type instance"],
            lineno=node.lineno,
            attributes=["intent(in)", "optional"],
            type="integer",
        )
        handle_arg.py_name = "handle"

        # special case for constructors: return value is 'self' argument,
        # plus we add an extra optional argument
        args = node.arguments + [handle_arg]

        dct = dict(
            func_name=node.name,
            prefix=self.prefix,
            mod_name=self.f90_mod_name,
            py_arg_names=", ".join(
                [
                    "%s%s"
                    % (arg.py_name, "optional" in arg.attributes and "=None" or "")
                    for arg in args
                ]
            ),
            f90_arg_names=", ".join(
                ["%s=%s" % (arg.name, arg.py_value) for arg in node.arguments]
            ),
        )

        if node.mod_name is not None:
            dct["func_name"] = node.mod_name + "__" + node.name
        dct["subroutine_name"] = shorten_long_name("%(prefix)s%(func_name)s" % dct)

        self.write("def __init__(self, %(py_arg_names)s):" % dct)
        self.indent()
        self.write(self._format_doc_string(node))
        for arg in node.arguments:
            if "optional" in arg.attributes and "._handle" in arg.py_value:
                dct["f90_arg_names"] = dct["f90_arg_names"].replace(
                    arg.py_value,
                    (
                        "(None if %(arg_py_name)s is None else %("
                        "arg_py_name)s._handle)"
                    )
                    % {"arg_py_name": arg.py_name},
                )
        self.write("f90wrap.runtime.FortranDerivedType.__init__(self)")

        self.write("if handle is not None:")
        self.indent()
        self.write("self._handle = handle")
        self.write("self._alloc = True")
        self.dedent()
        self.write("else:")
        self.indent()
        self.write(
            "result = %(mod_name)s.%(subroutine_name)s(%(f90_arg_names)s)" % dct
        )
        self.write(
            "self._handle = result[0] if isinstance(result, tuple) else result"
        )
        self.write("self._alloc = True")
        self.dedent()
        self.dedent()
        self.write()

    def write_classmethod(self, node):
        dct = dict(
            func_name=node.name,
            method_name=hasattr(node, "method_name") and node.method_name or node.name,
            prefix=self.prefix,
            mod_name=self.f90_mod_name,
            py_arg_names=", ".join(
                [arg.py_name + py_arg_value(arg) for arg in node.arguments]
            ),
            f90_arg_names=", ".join(
                ["%s=%s" % (arg.name, arg.py_value) for arg in node.arguments]
            ),
            call="",
        )

        dct["call"] = "result = "
        for arg in node.arguments:
            if 'optional' in arg.attributes and '._handle' in arg.py_value:
                dct['f90_arg_names'] = dct['f90_arg_names'].replace(arg.py_value,
                                                                    ('None if %(arg_py_name)s is None else %('
                                                                     'arg_py_name)s._handle') %
                                                                    {'arg_py_name': arg.py_name})
        if node.mod_name is not None:
            dct['func_name'] = node.mod_name + '__' + node.name
        dct['subroutine_name'] = shorten_long_name('%(prefix)s%(func_name)s' % dct)
        call_line = '%(call)s%(mod_name)s.%(subroutine_name)s(%(f90_arg_names)s)' % dct

        self.write("@classmethod")
        self.write("def %(method_name)s(cls, %(py_arg_names)s):" % dct)
        self.indent()
        self.write(self._format_doc_string(node))
        self.write("bare_class = cls.__new__(cls)")
        self.write("f90wrap.runtime.FortranDerivedType.__init__(bare_class)")

        self.write(call_line)

        self.write(
            "bare_class._handle = result[0] if isinstance(result, tuple) else result"
        )
        self.write("bare_class._alloc = True")
        self.write("return bare_class")

        self.dedent()
        self.write()

    def write_destructor(self, node):
        if "abstract" in node.attributes:
            return

        dct = dict(
            func_name=node.name,
            prefix=self.prefix,
            mod_name=self.f90_mod_name,
            py_arg_names=", ".join(
                [
                    "%s%s"
                    % (arg.py_name, "optional" in arg.attributes and "=None" or "")
                    for arg in node.arguments
                ]
            ),
            f90_arg_names=", ".join(
                ["%s=%s" % (arg.name, arg.py_value) for arg in node.arguments]
            ),
        )
        if node.mod_name is not None:
            dct["func_name"] = node.mod_name + "__" + node.name
        dct["subroutine_name"] = shorten_long_name("%(prefix)s%(func_name)s" % dct)

        self.write("def __del__(%(py_arg_names)s):" % dct)
        self.indent()
        self.write(self._format_doc_string(node))
        self.write("if getattr(self, '_alloc', False):")
        self.indent()
        self.write("%(mod_name)s.%(subroutine_name)s(%(f90_arg_names)s)" % dct)
        self.dedent()
        self.dedent()
        self.write()

    def visit_Procedure(self, node):
        log.info("PythonWrapperGenerator visiting routine %s" % node.name)

        self._filtered_arguments = node.arguments
        if isinstance(node, ft.Function):
            self._filtered_ret_val = node.ret_val

        if "constructor" in node.attributes:
            self.write_constructor(node)
        elif "destructor" in node.attributes:
            self.write_destructor(node)
        elif "classmethod" in node.attributes:
            self.write_classmethod(node)
        elif "abstract" in node.attributes and not "method" in node.attributes:
            return self.generic_visit(node)

        else:
            dct = dict(
                func_name=node.name,
                method_name=(hasattr(node, "binding_name") and node.binding_name)
                or (hasattr(node, "method_name") and node.method_name)
                or node.name,
                prefix=self.prefix,
                mod_name=self.f90_mod_name,
                py_arg_names=", ".join(
                    [arg.py_name + py_arg_value(arg) for arg in node.arguments]
                ),
                f90_arg_names=", ".join(
                    ["%s=%s" % (arg.name, arg.py_value) for arg in node.arguments]
                ),
                call="",
            )
            if node.mod_name is not None:
                dct['func_name'] = node.mod_name + '__' + node.name
            dct['subroutine_name'] = shorten_long_name('%(prefix)s%(func_name)s' % dct)

            if self._err_num_var is not None and self._err_msg_var is not None:
                self._filtered_arguments = [
                    arg
                    for arg in self._filtered_arguments
                    if arg.name not in [self._err_num_var, self._err_msg_var]
                ]
                if isinstance(node, ft.Function):
                    self._filtered_ret_val = [
                        ret_val
                        for ret_val in self._filtered_ret_val
                        if ret_val.name not in [self._err_num_var, self._err_msg_var]
                    ]

            if isinstance(node, ft.Function):
                dct["result"] = ", ".join(
                    [ret_val.name for ret_val in self._filtered_ret_val]
                )
                dct["call"] = ", ".join([ret_val.name for ret_val in self._filtered_ret_val])
                if dct["call"]:
                    dct["call"] = dct["call"] + " = "

            py_sign_names = [
                arg.py_name + py_arg_value(arg) for arg in self._filtered_arguments
            ]
            f90_call_names = [
                "%s=%s" % (arg.name, arg.py_value) if arg.py_value else "%s" % arg.name
                for arg in self._filtered_arguments
            ]

            # Add optional argument to specify if function is called from interface
            py_sign_names.append("interface_call=False")

            dct["py_arg_names"] = ", ".join(py_sign_names)
            dct["f90_arg_names"] = ", ".join(f90_call_names)

            if (
                not self.make_package
                and node.mod_name is not None
                and node.type_name is None
            ):
                # procedures outside of derived types become static methods
                self.write("@staticmethod")

            self.write("def %(method_name)s(%(py_arg_names)s):" % dct)
            self.indent()
            self.write(self._format_doc_string(node))

            if self.type_check:
                self.write_type_checks(node)

            for arg in self._filtered_arguments:
                if "optional" in arg.attributes and "._handle" in arg.py_value:
                    dct["f90_arg_names"] = dct["f90_arg_names"].replace(
                        arg.py_value,
                        ("None if %(arg_py_name)s is None else %(arg_py_name)s._handle")
                        % {"arg_py_name": arg.py_name},
                    )
            # Add dimension argument for fortran functions that returns an array
            if isinstance(node, ft.Function):

                def f902py_name(node, f90_name):
                    for arg in self._filtered_arguments:
                        if arg.name == f90_name:
                            return arg.py_name
                    return ""

                args_py_names = [arg.py_name for arg in self._filtered_arguments]
                offset = 0
                # Regular arguments are first, compute the index offset
                for arg in self._filtered_arguments:
                    dynamic_dims = [d for d in arg.dims_list() if not ArrayDimensionConverter.valid_dim_re.match(d.strip())]
                    offset += len(dynamic_dims)
                for retval in self._filtered_ret_val:
                    dynamic_dims = [d for d in retval.dims_list() if not ArrayDimensionConverter.valid_dim_re.match(d.strip())]
                    for dim_str in dynamic_dims:
                        # remove unnecessary '1:' prefix, e.g. 1:n or 1:size(x)
                        if dim_str.startswith("1:"):
                            dim_str = dim_str[2:]
                        elif ":" in dim_str:
                            log.error("Cannot wrap ranges for dimension arguments: %s" % dim_str)

                        # "size" is replaced by "size_bn" ("badname") by numpy.f2py
                        keyword = "size"
                        try:
                            keyword = np.f2py.crackfortran.badnames[keyword]
                        except KeyError:
                            pass
                        match = re.search(r"%s\((.*)\)" % keyword, dim_str)

                        if match:
                            # Case where return size is size of input
                            size_arg = match.group(1).split(",")
                            py_name = f902py_name(node, size_arg[0])
                            try:
                                dim_num = int(size_arg[1]) - 1
                            except IndexError:
                                dim_num = 0
                            out_dim = "%s.shape[%d]" % (py_name, dim_num)
                        else:
                            # Case where return size is input
                            py_name = f902py_name(node, dim_str.split("%")[0])
                            # It could be a member of an object
                            members_arg = dim_str.split("%")[1:]
                            if members_arg:
                                out_dim = "%s.%s" % (py_name, ".".join(members_arg))
                            else:
                                out_dim = "%s" % (py_name)

                        if py_name in args_py_names:
                            log.info("Adding dimension argument to '%s' ('%s' -> '%s')" % (node.name, dim_str, out_dim))
                            dct["f90_arg_names"] = "%s, %s" % (
                                dct["f90_arg_names"],
                                "f90wrap_n%d=%s" % (offset, out_dim),
                            )
                        else:
                            log.error("Failed adding dimension argument to '%s' ('%s' -> '%s')" % (node.name, dim_str, out_dim))
                        offset += 1

            call_line = (
                "%(call)s%(mod_name)s.%(subroutine_name)s(%(f90_arg_names)s)" % dct
            )
            self.write(call_line)

            if isinstance(node, ft.Function):
                # convert any derived type return values to Python objects
                for ret_val in self._filtered_ret_val:
                    if ret_val.type.startswith(("type", "class")):
                        cls_name = normalise_class_name(
                            ft.strip_type(ret_val.type), self.class_names
                        )
                        py_mod_name = self.py_mod_name
                        if hasattr(self.types[ft.strip_type(ret_val.type)], "py_mod_name"):
                            py_mod_name = self.types[ft.strip_type(ret_val.type)].py_mod_name
                        cls_name = py_mod_name + "." + cls_name
                        cls_name = 'f90wrap.runtime.lookup_class("%s")' % cls_name
                        cls_mod_name = self.types[ft.strip_type(ret_val.type)].mod_name
                        cls_mod_name = self.py_mod_names.get(cls_mod_name, cls_mod_name)
                        # if self.make_package:
                        #     if cls_mod_name != self.current_module:
                        #         self.imports.add((self.py_mod_name + '.' + cls_mod_name, cls_name))
                        # else:
                        #     cls_name = cls_mod_name + '.' + cls_name
                        self.write(
                            "%s = %s.from_handle(%s, alloc=True)"
                            % (ret_val.name, cls_name, ret_val.name)
                        )
<<<<<<< HEAD
                    # strip white space for string returns
                    pytype = ft.f2py_type(ret_val.type)
                    if self.return_decoded and pytype == "str":
                        dct["result"] = dct["result"].replace(
                            ret_val.name, '%s.strip().decode("utf-8")' % ret_val.name
=======
                    # convert back Fortran logical to Python bool
                    if self.return_bool and ret_val.type == "logical":
                        dct["result"] = dct["result"].replace(
                            ret_val.name, 'bool(%s)' % ret_val.name
>>>>>>> 6e99a1ec
                        )

                if dct["result"]:
                    self.write("return %(result)s" % dct)

            self.dedent()
            self.write()

    def write_exception_handler(self, dct):
        # try to call each in turn until no TypeError raised
        self.write("for proc in %(proc_names)s:" % dct)
        self.indent()
        self.write("exception=None")
        self.write("try:")
        self.indent()
        self.write("return proc(*args, **kwargs, interface_call=True)")
        self.dedent()
        self.write(
            f"except (TypeError, ValueError, AttributeError, IndexError, {self.numpy_complexwarning}) as err:"
        )
        self.indent()
        self.write("exception = \"'%s: %s'\" % (type(err).__name__, str(err))")
        self.write("continue")
        self.dedent()
        self.dedent()
        self.write()

        self.write("argTypes=[]")
        self.write("for arg in args:")
        self.indent()
        self.write("try:")
        self.indent()
        self.write(
            "argTypes.append(\"%s: dims '%s', type '%s',\"\n\" type code '%s'\"\n%(str(type(arg)),"
            "arg.ndim, arg.dtype, arg.dtype.num))"
        )
        self.dedent()
        self.write("except AttributeError:")
        self.indent()
        self.write("argTypes.append(str(type(arg)))")
        self.dedent()
        self.dedent()

        self.write('raise TypeError("Not able to call a version of "')
        self.indent()
        self.write('"%(intf_name)s compatible with the provided args:"' % dct)
        self.write(
            '"\\n%s\\nLast exception was: %s"%("\\n".join(argTypes), exception))'
        )
        self.dedent()
        self.dedent()
        self.write()

    def visit_Binding(self, node):
        # Handle generic binding similary as interfaces
        # Leave other binding type alone
        if node.type != "generic":
            return self.generic_visit(node)

        log.info("PythonWrapperGenerator visiting generic binding %s" % node.name)

        # first output all the procedures within the interface
        self.generic_visit(node)

        proc_names = []
        for proc in node.procedures:
            proc_name = "self.%s" % proc.name
            proc_names.append(proc_name)

        dct = dict(
            intf_name=node.method_name, proc_names="[" + ", ".join(proc_names) + "]"
        )
        self.write("def %(intf_name)s(self, *args, **kwargs):" % dct)
        self.indent()
        self.write(self._format_doc_string(node))
        self.write_exception_handler(dct)

    def visit_Interface(self, node):
        log.info("PythonWrapperGenerator visiting interface %s" % node.name)

        # first output all the procedures within the interface
        self.generic_visit(node)
        cls_name = None
        if node.type_name is not None:
            cls_name = normalise_class_name(
                ft.strip_type(node.type_name), self.class_names
            )
        # Check if any procedure has the same name as the interface (will be shadowed)
        shadowed_methods = set()
        log.info(f"PythonWrapperGenerator: Interface {node.name} has {len(node.procedures)} procedures")
        for proc in node.procedures:
            method_name = proc.method_name if hasattr(proc, "method_name") else proc.name
            log.info(f"  Procedure: {proc.name}, method_name: {method_name}, interface method_name: {node.method_name}")
            if method_name == node.method_name:
                log.info(f"    -> Will be shadowed!")
                shadowed_methods.add(method_name)

        proc_names = []
        for i, proc in enumerate(node.procedures):
            proc_name = ""
            if not self.make_package and hasattr(proc, "mod_name"):
                proc_name += normalise_class_name(proc.mod_name, self.class_names) + "."
            elif cls_name is not None:
                proc_name += cls_name + "."

            method_name = proc.method_name if hasattr(proc, "method_name") else proc.name

            # Use saved reference name if this method will be shadowed
            if method_name in shadowed_methods:
                proc_name += f"_{method_name}_{i}"
            else:
                proc_name += method_name
            proc_names.append(proc_name)

        # Write code to save references before the overloaded method is defined
        if shadowed_methods:
            self.write()
            self.write("# Save references to the original methods before overloading")
            for i, proc in enumerate(node.procedures):
                method_name = proc.method_name if hasattr(proc, "method_name") else proc.name
                if method_name in shadowed_methods:
                    self.write(f"_{method_name}_{i} = {method_name}")
            self.write()

        dct = dict(
            intf_name=node.method_name, proc_names="[" + ", ".join(proc_names) + "]"
        )
        if not self.make_package:
            # procedures outside of derived types become static methods
            self.write("@staticmethod")
        self.write("def %(intf_name)s(*args, **kwargs):" % dct)
        self.indent()
        self.write(self._format_doc_string(node))
        self.write_exception_handler(dct)

    def visit_Type(self, node):
        log.info("PythonWrapperGenerator visiting type %s" % node.name)
        node.dt_array_initialisers = []
        cls_name = normalise_class_name(node.name, self.class_names)
        cls_parent = "f90wrap.runtime.FortranDerivedType"
        if node.parent:
            cls_parent = normalise_class_name(node.parent.name, self.class_names)
            if node.parent.mod_name != node.mod_name:
                cls_parent = "%s.%s" % (node.parent.mod_name, cls_parent)
                if self.make_package:
                    if self.relative:
                        py_mod_name = '.'
                    else:
                        py_mod_name = self.py_mod_name
                    if hasattr(node.parent, "py_mod_name"):
                        py_mod_name = node.parent.py_mod_name
                    self.imports.add((py_mod_name, node.parent.mod_name))
        self.write(
            '@f90wrap.runtime.register_class("%s.%s")' % (self.py_mod_name, cls_name)
        )
        self.write("class %s(%s):" % (cls_name, cls_parent))
        self.indent()
        self.write(self._format_doc_string(node))
        self.generic_visit(node)

        self.write_member_variables(node)

        self.write()
        self.dedent()
        self.write()

    def write_member_variables(self, node):
        properties = []
        for el in node.elements:
            dims = list(filter(lambda x: x.startswith("dimension"), el.attributes))
            if len(dims) == 0:  # proper scalar type (normal or derived)
                if el.type.startswith(("type", "class")):
                    self.write_dt_wrappers(node, el, properties)
                else:
                    self.write_scalar_wrappers(node, el, properties)
            elif el.type.startswith(("type", "class")):  # array of derived types
                self.write_dt_array_wrapper(node, el, dims[0])
            else:
                self.write_sc_array_wrapper(node, el, dims, properties)
        self.write_repr(node, properties)

        self.write(
            "_dt_array_initialisers = [%s]" % (", ".join(node.dt_array_initialisers))
        )

    def write_scalar_wrappers(self, node, el, properties):
        dct = dict(
            el_name=el.name,
            el_orig_name=el.orig_name,
            el_name_get=el.name,
            el_name_set=el.name,
            mod_name=self.f90_mod_name,
            prefix=self.prefix,
            type_name=node.name,
            self="self",
            selfdot="self.",
            selfcomma="self, ",
            handle=isinstance(node, ft.Type) and "self._handle" or "",
        )

        if hasattr(el, "py_name"):
            dct["el_name_get"] = el.py_name
            dct["el_name_set"] = el.py_name

        if isinstance(node, ft.Type):
            dct["set_args"] = "%(handle)s, %(el_name_get)s" % dct
        else:
            dct["set_args"] = "%(el_name_get)s" % dct

        if not isinstance(node, ft.Module) or not self.make_package:
            self.write("@property")
            properties.append(el)
        else:
            dct["el_name_get"] = "get_" + el.name
            dct["el_name_set"] = "set_" + el.name
            dct["self"] = ""
            dct["selfdot"] = ""
            dct["selfcomma"] = ""

        # check for name clashes with pre-existing routines
        if hasattr(node, "procedures"):
            procs = [proc.name for proc in node.procedures]
            if dct["el_name_get"] in procs:
                dct["el_name_get"] += "_"
            if dct["el_name_set"] in procs:
                dct["el_name_set"] += "_"

        dct['subroutine_name_get'] = shorten_long_name('%(prefix)s%(type_name)s__get__%(el_name)s' % dct)
        dct['subroutine_name_set'] = shorten_long_name('%(prefix)s%(type_name)s__set__%(el_name)s' % dct)

        self.write("def %(el_name_get)s(%(self)s):" % dct)
        self.indent()
        self.write(self._format_doc_string(el))
        self.write('return %(mod_name)s.%(subroutine_name_get)s(%(handle)s)' % dct)
        self.dedent()
        self.write()
        if (
            "parameter" in el.attributes
            and isinstance(node, ft.Module)
            and self.make_package
        ):
            self.write("%(el_orig_name)s = %(el_name_get)s()" % dct)
            self.write()

        if "parameter" not in el.attributes:
            if not isinstance(node, ft.Module) or not self.make_package:
                self.write('@%(el_name_get)s.setter' % dct)
            self.write('''def %(el_name_set)s(%(selfcomma)s%(el_name)s):
    %(mod_name)s.%(subroutine_name_set)s(%(set_args)s)
    ''' % dct)
            self.write()

    def write_repr(self, node, properties):
        if len(properties) < 1:
            return

        self.write("def __str__(self):")

        self.indent()
        self.write(r"ret = ['<{0}>".format(node.name) + r"{\n']")
        self.write("ret.append('    {0} : ')".format(properties[0].name))
        self.write("ret.append(repr(self.{0}))".format(properties[0].name))
        for el in properties[1:]:
            self.write(r"ret.append(',\n    {0} : ')".format(el.name))
            self.write("ret.append(repr(self.{0}))".format(el.name))
        self.write("ret.append('}')")
        self.write("return ''.join(ret)")
        self.dedent()
        self.write()

    def write_dt_wrappers(self, node, el, properties):
        cls_name = normalise_class_name(ft.strip_type(el.type), self.class_names)
        mod_name = self.types[ft.strip_type(el.type)].mod_name
        cls_mod_name = self.py_mod_names.get(mod_name, mod_name)
        dct = dict(
            el_name=el.name,
            el_name_get=el.name,
            el_name_set=el.name,
            mod_name=self.f90_mod_name,
            prefix=self.prefix,
            type_name=node.name,
            cls_name=cls_name,
            cls_mod_name=cls_mod_name + ".",
            self="self",
            selfdot="self.",
            selfcomma="self, ",
            handle=isinstance(node, ft.Type) and "self._handle" or "",
        )
        if isinstance(node, ft.Type):
            dct["set_args"] = "%(handle)s, %(el_name)s" % dct
        else:
            dct["set_args"] = "%(el_name)s" % dct
        if self.make_package:
            dct["cls_mod_name"] = ""
            if cls_mod_name != self.current_module:
                py_mod_name = self.py_mod_name
                if hasattr(self.types[ft.strip_type(el.type)], "py_mod_name"):
                    py_mod_name = self.types[ft.strip_type(el.type)].py_mod_name
                self.imports.add((py_mod_name + "." + cls_mod_name, cls_name))

        if not isinstance(node, ft.Module) or not self.make_package:
            self.write("@property")
            properties.append(el)
        else:
            dct["el_name_get"] = "get_" + el.name
            dct["el_name_set"] = "set_" + el.name
            dct["self"] = ""
            dct["selfdot"] = ""
            dct["selfcomma"] = ""

        # check for name clashes with pre-existing routines
        if hasattr(node, "procedures"):
            procs = [proc.name for proc in node.procedures]
            if dct["el_name_get"] in procs:
                dct["el_name_get"] += "_"
            if dct["el_name_set"] in procs:
                dct["el_name_set"] += "_"

        self.write("def %(el_name_get)s(%(self)s):" % dct)
        self.indent()
        self.write(self._format_doc_string(el))
        if isinstance(node, ft.Module) and self.make_package:
            self.write("global %(el_name)s" % dct)
        self.write(
            """%(el_name)s_handle = %(mod_name)s.%(prefix)s%(type_name)s__get__%(el_name)s(%(handle)s)
if tuple(%(el_name)s_handle) in %(selfdot)s_objs:
    %(el_name)s = %(selfdot)s_objs[tuple(%(el_name)s_handle)]
else:
    %(el_name)s = %(cls_mod_name)s%(cls_name)s.from_handle(%(el_name)s_handle)
    %(selfdot)s_objs[tuple(%(el_name)s_handle)] = %(el_name)s
return %(el_name)s"""
            % dct
        )
        self.dedent()
        self.write()

        if "parameter" not in el.attributes:
            if not isinstance(node, ft.Module) or not self.make_package:
                self.write("@%(el_name_set)s.setter" % dct)
            self.write(
                """def %(el_name_set)s(%(selfcomma)s%(el_name)s):
    %(el_name)s = %(el_name)s._handle
    %(mod_name)s.%(prefix)s%(type_name)s__set__%(el_name)s(%(set_args)s)
    """
                % dct
            )
            self.write()

    def write_sc_array_wrapper(self, node, el, dims, properties):
        dct = dict(
            orig_name=el.orig_name,
            el_name=el.name,
            el_name_get=el.name,
            el_name_set=el.name,
            mod_name=self.f90_mod_name,
            prefix=self.prefix,
            type_name=node.name,
            self="self",
            selfdot="self.",
            selfcomma="self, ",
            doc=self._format_doc_string(el),
            handle=isinstance(node, ft.Type)
            and "self._handle"
            or "f90wrap.runtime.empty_handle",
        )

        if not isinstance(node, ft.Module) or not self.make_package:
            self.write("@property")
            properties.append(el)
        else:
            dct["el_name_get"] = "get_array_" + el.name
            dct["el_name_set"] = "set_array_" + el.name
            dct["self"] = ""
            dct["selfdot"] = ""
            dct["selfcomma"] = ""

        self.write("def %(el_name_get)s(%(self)s):" % dct)
        self.indent()
        self.write(self._format_doc_string(el))
        if isinstance(node, ft.Module) and self.make_package:
            self.write("global %(el_name)s" % dct)
            node.array_initialisers.append(dct["el_name_get"])

        dct["subroutine_name"] = shorten_long_name(
            "%(prefix)s%(type_name)s__array__%(el_name)s" % dct
        )

        self.write(
            """array_ndim, array_type, array_shape, array_handle = \
    %(mod_name)s.%(subroutine_name)s(%(handle)s)
array_hash = hash((array_ndim, array_type, tuple(array_shape), array_handle))
if array_hash in %(selfdot)s_arrays:
    %(el_name)s = %(selfdot)s_arrays[array_hash]
else:
    %(el_name)s = f90wrap.runtime.get_array(f90wrap.runtime.sizeof_fortran_t,
                            %(handle)s,
                            %(mod_name)s.%(subroutine_name)s)
    %(selfdot)s_arrays[array_hash] = %(el_name)s
return %(el_name)s"""
            % dct
        )
        self.dedent()
        self.write()
        if not isinstance(node, ft.Module) or not self.make_package:
            self.write("@%(el_name)s.setter" % dct)
        if dct["selfdot"]:
            self.write(
                """def %(el_name_set)s(%(selfcomma)s%(el_name)s):
    %(selfdot)s%(el_name)s[...] = %(el_name)s
"""
                % dct
            )
        else:
            self.write(
                """def %(el_name_set)s(%(selfcomma)s%(el_name)s):
    globals()['%(selfdot)s%(el_name)s'][...] = %(el_name)s
"""
                % dct
            )
        self.write()

    def write_dt_array_wrapper(self, node, el, dims):
        if el.type.startswith(("type", "class")) and len(ft.Argument.split_dimensions(dims)) != 1:
            return

        func_name = "init_array_%s" % el.name
        node.dt_array_initialisers.append(func_name)
        cls_name = normalise_class_name(ft.strip_type(el.type), self.class_names)
        mod_name = self.types[ft.strip_type(el.type)].mod_name
        cls_mod_name = self.py_mod_names.get(mod_name, mod_name)

        dct = dict(
            el_name=el.name,
            func_name=func_name,
            mod_name=node.name,
            type_name=ft.strip_type(el.type).lower(),
            f90_mod_name=self.f90_mod_name,
            prefix=self.prefix,
            self="self",
            selfdot="self.",
            parent="self",
            doc=self._format_doc_string(el),
            cls_name=cls_name,
            cls_mod_name=normalise_class_name(cls_mod_name, self.class_names) + ".",
        )

        if isinstance(node, ft.Module):
            dct["parent"] = "f90wrap.runtime.empty_type"
            if self.make_package:
                dct["selfdot"] = ""
                dct["self"] = ""
        if self.make_package:
            dct["cls_mod_name"] = ""
            if cls_mod_name != self.current_module:
                py_mod_name = self.py_mod_name
                if hasattr(self.types[ft.strip_type(el.type)], "py_mod_name"):
                    py_mod_name = self.types[ft.strip_type(el.type)].py_mod_name
                self.imports.add((py_mod_name + "." + cls_mod_name, cls_name))

        self.write("def %(func_name)s(%(self)s):" % dct)
        self.indent()
        if isinstance(node, ft.Module) and self.make_package:
            self.write("global %(el_name)s" % dct)

        dct["getitem_name"] = shorten_long_name(
            "%(prefix)s%(mod_name)s__array_getitem__%(el_name)s" % dct
        )
        dct["setitem_name"] = shorten_long_name(
            "%(prefix)s%(mod_name)s__array_setitem__%(el_name)s" % dct
        )
        dct["len_name"] = shorten_long_name(
            "%(prefix)s%(mod_name)s__array_len__%(el_name)s" % dct
        )

        # Polymorphic object (class) without assignment method cannot not have setitem
        if el.type.startswith("class") and not self.types[ft.strip_type(el.type)].has_assignment:
            self.write(
                """%(selfdot)s%(el_name)s = f90wrap.runtime.FortranDerivedTypeArray(%(parent)s,
                                    %(f90_mod_name)s.%(getitem_name)s,
                                    None,
                                    %(f90_mod_name)s.%(len_name)s,
                                    %(doc)s, %(cls_mod_name)s%(cls_name)s)"""
                % dct
            )
        else:
            self.write(
                """%(selfdot)s%(el_name)s = f90wrap.runtime.FortranDerivedTypeArray(%(parent)s,
                                    %(f90_mod_name)s.%(getitem_name)s,
                                    %(f90_mod_name)s.%(setitem_name)s,
                                    %(f90_mod_name)s.%(len_name)s,
                                    %(doc)s, %(cls_mod_name)s%(cls_name)s)"""
                % dct
            )
        self.write("return %(selfdot)s%(el_name)s" % dct)
        self.dedent()
        self.write()

    def write_type_checks(self, node):
        # This adds tests that checks data types and dimensions
        # to ensure either the correct version of an interface is used
        # either an exception is returned
        for arg in self._filtered_arguments:
            # Check if optional argument is being passed
            if "optional" in arg.attributes:
                self.write("if {0} is not None:".format(arg.py_name))
                self.indent()

            ft_array_dim_list = list(
                filter(lambda x: x.startswith("dimension"), arg.attributes)
            )
            if ft_array_dim_list:
                if ":" in ft_array_dim_list[0]:
                    ft_array_dim = ft_array_dim_list[0].count(",") + 1
                else:
                    ft_array_dim = -1
            else:
                ft_array_dim = 0

            # Checks for derived types
            if arg.type.startswith(("type", "class")):
                cls_mod_name = self.types[ft.strip_type(arg.type)].mod_name
                cls_mod_name = self.py_mod_names.get(cls_mod_name, cls_mod_name)
                py_mod_name = self.py_mod_name
                if hasattr(self.types[ft.strip_type(arg.type)], "py_mod_name"):
                    py_mod_name = self.types[ft.strip_type(arg.type)].py_mod_name
                cls_name = normalise_class_name(
                    ft.strip_type(arg.type), self.class_names
                )
                self.write(
                    "if not isinstance({0}, {1}.{2}) :".format(
                        arg.py_name, cls_mod_name, cls_name
                    )
                )
                self.indent()
                self.write(f"msg = f\"Expecting '{{{cls_mod_name}.{cls_name}}}' but got '{{type({arg.py_name})}}'\"")
                self.write(f"raise TypeError(msg)")
                self.dedent()

                if self.make_package or py_mod_name != self.py_mod_name:
                    self.imports.add((py_mod_name, cls_mod_name))
            else:
                # Checks for Numpy array dimension and types
                # It will fail for types that are not in the kind map
                # Good enough for now if it works on standrad types
                try:
                    array_type = ft.fortran_array_type(arg.type, self.kind_map)
                    pytype = ft.f2numpy_type(arg.type, self.kind_map)
                except RuntimeError:
                    continue

                self.write(
                    "if isinstance({0},(numpy.ndarray, numpy.generic)):".format(
                        arg.py_name
                    )
                )
                self.indent()

                convertible_types = [
                    np.short,
                    np.ushort,
                    np.int32,
                    np.uintc,
                    np.int64,
                    np.uint,
                    np.longlong,
                    np.ulonglong,
                    np.float16,
                    np.float32,
                    np.float64,
                    np.longdouble,
                ]
                if ft_array_dim == 0 and "intent(in)" in arg.attributes:
                    self.write(
                        "if not interface_call and {0}.dtype.num in {{{1}}}:".format(
                            arg.py_name,
                            ", ".join(
                                [str(atype().dtype.num) for atype in convertible_types]
                            ),
                        )
                    )
                    self.indent()
                    self.write("{0} = {0}.astype('{1}')".format(arg.py_name, pytype))
                    self.dedent()

                # Allow fortran character to match python ubyte, unicode_ or string_
                if array_type == np.ubyte().dtype.num:
                    str_types = {
                        np.ubyte().dtype.num,
                        np.bytes_().dtype.num,
                        np.str_().dtype.num,
                    }
                    str_types = {str(num) for num in str_types}
                    # Python char array have one supplementary dimension
                    # https://stackoverflow.com/questions/41864984/how-to-pass-array-of-strings-to-fortran-subroutine-using-f2py
                    if ft_array_dim > 0:
                        str_dims = {ft_array_dim, ft_array_dim + 1}
                    else:
                        str_dims = {
                            ft_array_dim,
                        }
                    str_dims = {str(num) for num in str_dims}
                    if ft_array_dim == -1:
                        self.write(
                            "if {0}.dtype.num not in {{{1}}}:".format(
                                arg.py_name, ",".join(str_types)
                            )
                        )
                    else:
                        self.write(
                            "if {0}.ndim not in {{{1}}} or {0}.dtype.num not in {{{2}}}:".format(
                                arg.py_name, ",".join(str_dims), ",".join(str_types)
                            )
                        )
                elif ft_array_dim == -1:
                    self.write(
                        "if {0}.dtype.num != {1}:".format(arg.py_name, array_type)
                    )
                else:
                    self.write(
                        "if {0}.ndim != {1} or {0}.dtype.num != {2}:".format(
                            arg.py_name, str(ft_array_dim), array_type
                        )
                    )

                self.indent()
                self.write(
                    "raise TypeError(\"Expecting '{0}' (code '{1}')\"\n"
                    "\" with dim '{2}' but got '%s' (code '%s') with dim '%s'\"\n"
                    "%({3}.dtype, {3}.dtype.num, {3}.ndim))".format(
                        ft.f2py_type(arg.type),
                        array_type,
                        str(ft_array_dim),
                        arg.py_name,
                    )
                )
                self.dedent()
                self.dedent()
                if ft_array_dim == 0:
                    self.write(
                        "elif not isinstance({0},{1}):".format(
                            arg.py_name, ft.f2py_type(arg.type)
                        )
                    )
                    self.indent()
                    self.write(
                        "raise TypeError(\"Expecting '{0}' but got '%s'\"%type({1}))".format(
                            ft.f2py_type(arg.type), arg.py_name
                        )
                    )
                    self.dedent()
                else:
                    self.write("else:")
                    self.indent()
                    self.write(
                        "raise TypeError(\"Expecting numpy array but got '%s'\"%type({0}))".format(
                            arg.py_name
                        )
                    )
                    self.dedent()

            if "optional" in arg.attributes:
                self.dedent()

    def _format_doc_string(self, node):
        """
        Generate Python docstring from Fortran docstring and call signature
        """

        def _format_line_no(lineno):
            """
            Format Fortran source code line numbers

            FIXME could link to source repository (e.g. github)
            """
            if isinstance(lineno, slice):
                return "lines %d-%d" % (lineno.start, lineno.stop - 1)
            else:
                return "line %d" % lineno

        def _format_pytype(self, arg):
            pytype = ft.f2py_type(arg.type, arg.attributes)
            if pytype in ["float", "int", "complex"]:
                # This allows to specify size, ex: 32 bit, 64 bit
                pytype = ft.f2numpy_type(arg.type, self.kind_map)
            return pytype

        doc = node.doc[:]  # incoming docstring from Fortran source
        # doc can also be empty
        try:
            if (
                doc and doc[-1][-1] != "\n"
            ):  # Short summary and extended summary have a trailing newline
                doc.append("")
        except IndexError:
            pass
        doc.append(self._format_call_signature(node))
        doc.append("Defined at %s %s" % (node.filename, _format_line_no(node.lineno)))

        if isinstance(node, ft.Procedure):
            # For procedures, write parameters and return values in numpydoc format
            doc.append("")
            # Input parameters
            for i, arg in enumerate(self._filtered_arguments):
                pytype = _format_pytype(self, arg)
                if i == 0:
                    doc.append("Parameters")
                    doc.append("----------")
                arg_doc = "%s : %s\n%s%s" % (
                    arg.name,
                    pytype,
                    self._indent,
                    arg.doxygen,
                )
                doc.append(arg_doc.strip(", \n%s" % self._indent))
                if arg.doc:
                    for d in arg.doc:
                        doc.append("%s%s" % (self._indent, d))
                    doc.append("")

            if isinstance(node, ft.Function):
                for i, arg in enumerate(self._filtered_ret_val):
                    pytype = _format_pytype(self, arg)
                    if i == 0:
                        if doc[-1] != "":
                            doc.append("")
                        doc.append("Returns")
                        doc.append("-------")
                    arg_doc = "%s : %s\n%s%s" % (
                        arg.name,
                        pytype,
                        self._indent,
                        arg.doxygen,
                    )
                    doc.append(arg_doc.strip(", \n%s" % self._indent))
                    if arg.doc:
                        for d in arg.doc:
                            doc.append("%s%s" % (self._indent, d))
                        doc.append("")
        elif isinstance(node, ft.Interface):
            # for interfaces, list the components
            doc.append("")
            doc.append("Overloaded interface containing the following procedures:")
            for proc in node.procedures:
                doc.append(
                    "  %s"
                    % (hasattr(proc, "method_name") and proc.method_name or proc.name)
                )

        # Escape backslashes in docstrings to avoid SyntaxWarnings
        doc = [line.replace('\\', '\\\\') for line in doc]
        return "\n".join(['"""'] + doc + ['"""'])


    def _format_call_signature(self, node):
        if isinstance(node, ft.Procedure):
            sig = ""
            if isinstance(node, ft.Function):
                sig += ", ".join(ret_val.py_name for ret_val in self._filtered_ret_val)
                sig += " = "
            if "constructor" in node.attributes:
                sig += node.type_name.title()
            elif "destructor" in node.attributes:
                return "Destructor for class %s" % node.type_name.title()
            else:
                if hasattr(node, "method_name"):
                    sig += node.method_name
                else:
                    sig += node.name
            sig += "("
            had_optional = False
            for i, arg in enumerate(self._filtered_arguments):
                if not had_optional and "optional" in arg.attributes:
                    sig += "["
                    had_optional = True
                if i != 0:
                    sig += ", "
                sig += arg.py_name
            if had_optional:
                sig += "]"
            sig += ")"
            rex = re.compile(r"\s+")  # collapse multiple whitespace
            sig = rex.sub(" ", sig)
            return sig
        elif isinstance(node, ft.Module):
            return "Module %s" % node.name
        elif isinstance(node, ft.Element):
            return "Element %s ftype=%s pytype=%s" % (
                node.name,
                node.type,
                ft.f2py_type(node.type),
            )
        elif isinstance(node, ft.Interface):
            if hasattr(node, "method_name"):
                name = node.method_name
            else:
                name = node.name
            return "%s(*args, **kwargs)" % name
        else:
            return str(node)<|MERGE_RESOLUTION|>--- conflicted
+++ resolved
@@ -61,12 +61,9 @@
             auto_raise=None,
             type_check=False,
             relative=False,
-<<<<<<< HEAD
-            return_decoded=False):
-=======
+            return_decoded=False,
             return_bool=False,
             ):
->>>>>>> 6e99a1ec
         if max_length is None:
             max_length = 80
         cg.CodeGenerator.__init__(
@@ -89,11 +86,8 @@
         self.init_file = init_file
         self.type_check = type_check
         self.relative = relative
-<<<<<<< HEAD
         self.return_decoded = return_decoded
-=======
         self.return_bool = return_bool
->>>>>>> 6e99a1ec
         try:
             self._err_num_var, self._err_msg_var = auto_raise.split(',')
         except ValueError:
@@ -606,18 +600,15 @@
                             "%s = %s.from_handle(%s, alloc=True)"
                             % (ret_val.name, cls_name, ret_val.name)
                         )
-<<<<<<< HEAD
                     # strip white space for string returns
                     pytype = ft.f2py_type(ret_val.type)
                     if self.return_decoded and pytype == "str":
                         dct["result"] = dct["result"].replace(
                             ret_val.name, '%s.strip().decode("utf-8")' % ret_val.name
-=======
                     # convert back Fortran logical to Python bool
                     if self.return_bool and ret_val.type == "logical":
                         dct["result"] = dct["result"].replace(
                             ret_val.name, 'bool(%s)' % ret_val.name
->>>>>>> 6e99a1ec
                         )
 
                 if dct["result"]:
