--- conflicted
+++ resolved
@@ -45,11 +45,8 @@
 	  dump_package
     method_optional
     relative_import
-<<<<<<< HEAD
     decoded_strings
-=======
     return_bool
->>>>>>> 6e99a1ec
 )
 
 foreach(test ${tests})
