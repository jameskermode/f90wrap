cmake_minimum_required(VERSION 3.0)
project(test_f90wrap)
enable_testing()
include(CTest)

list(APPEND tests
    arrayderivedtypes
    arrays
    arrays_fixed
    arrays_in_derived_types_issue50
    class_names
    cylinder
    derivedtypes
    elemental
    example2
    extends
    interface
    issue105_function_definition_with_empty_lines
    issue32
    mockderivetype
    mod_arg_clash
    optional_args_issue53
    optional_derived_arrays
    passbyreference
    strings
    subroutine_contains_issue101
    type_bn
    kind_map_default
    docstring
    return_array
    intent_out_size
    string_array_input_f2py
    type_check
    optional_string
    long_subroutine_name
    output_kind
    remove_pointer_arg
    fortran_oo
    issue254_getter
    issue258_derived_type_attributes
    issue206_subroutine_oldstyle
    issue227_allocatable
    issue235_allocatable_classes
    auto_raise_error
	  dump_package
    method_optional
    relative_import
<<<<<<< HEAD
    decoded_strings
=======
    keep_single_interface
>>>>>>> 832c10e4
    return_bool
)

foreach(test ${tests})
    message(STATUS "Adding test ${test}")
    add_test(
        NAME ${test}
        COMMAND make
        WORKING_DIRECTORY "${PROJECT_SOURCE_DIR}/${test}"
    )
endforeach()<|MERGE_RESOLUTION|>--- conflicted
+++ resolved
@@ -45,11 +45,8 @@
 	  dump_package
     method_optional
     relative_import
-<<<<<<< HEAD
     decoded_strings
-=======
     keep_single_interface
->>>>>>> 832c10e4
     return_bool
 )
 
