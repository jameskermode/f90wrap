EXAMPLES = arrayderivedtypes \
	arrays \
	arrays_fixed \
	arrays_in_derived_types_issue50 \
	class_names \
	cylinder \
	derivedtypes \
	elemental \
	example2 \
	extends \
	interface \
	issue105_function_definition_with_empty_lines \
	issue32 \
	keyword_renaming_issue160 \
	mockderivetype \
	mod_arg_clash \
	optional_args_issue53 \
	optional_derived_arrays \
	passbyreference \
	strings \
	subroutine_contains_issue101 \
	type_bn \
	docstring \
	type_check \
	derivedtypes_procedure \
	return_array \
	string_array_input_f2py \
	optional_string \
	long_subroutine_name \
	kind_map_default \
	intent_out_size \
	output_kind \
	remove_pointer_arg \
	fortran_oo \
	issue206_subroutine_oldstyle \
	issue227_allocatable \
	issue235_allocatable_classes \
	auto_raise_error \
<<<<<<< HEAD
	dump_package \
=======
	method_optional \
>>>>>>> c0d48444
	relative_import

PYTHON = python

all: test

test:
	for example in ${EXAMPLES}; do \
	  echo "" ; \
	  echo "" ; \
	  echo "" ; \
	  echo "# ---------------------------------------------------" ; \
	  echo "running make test in $$example" ; \
	  make -C $$example PYTHON=$(PYTHON) test || exit ; \
	done

clean:
	for example in ${EXAMPLES}; do \
	  echo "running make test in $$example" ; \
	  make -C $$example clean || exit ; \
	done

test_meson:
	for example in ${EXAMPLES}; do \
	  echo "" ; \
	  echo "" ; \
	  echo "" ; \
	  echo "# ---------------------------------------------------" ; \
	  echo "running make test in $$example" ; \
	  make -C $$example -f Makefile.meson PYTHON=$(PYTHON) test || exit ; \
	done

clean_meson:
	for example in ${EXAMPLES}; do \
	  echo "running make test in $$example" ; \
	  make -C $$example -f Makefile.meson clean || exit ; \
	done<|MERGE_RESOLUTION|>--- conflicted
+++ resolved
@@ -36,11 +36,8 @@
 	issue227_allocatable \
 	issue235_allocatable_classes \
 	auto_raise_error \
-<<<<<<< HEAD
 	dump_package \
-=======
 	method_optional \
->>>>>>> c0d48444
 	relative_import
 
 PYTHON = python
