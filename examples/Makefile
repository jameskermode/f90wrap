--- conflicted
+++ resolved
@@ -47,11 +47,7 @@
 	keep_single_interface \
 	return_bool
 
-<<<<<<< HEAD
-=======
-PYTHON  = python
 DIRECTC ?= no
->>>>>>> d30c8c05
 
 all: test
 
