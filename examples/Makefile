--- conflicted
+++ resolved
@@ -41,11 +41,7 @@
 	dump_package \
 	method_optional \
 	relative_import \
-<<<<<<< HEAD
-	signature_vs_backend \
-=======
 	keep_single_interface \
->>>>>>> 832c10e4
 	return_bool
 
 PYTHON = python
