--- conflicted
+++ resolved
@@ -36,11 +36,8 @@
 	issue227_allocatable \
 	issue235_allocatable_classes \
 	auto_raise_error \
-<<<<<<< HEAD
-	dump_package
-=======
+	dump_package \
 	relative_import
->>>>>>> a81621fb
 
 PYTHON = python
 
